--- conflicted
+++ resolved
@@ -44,13 +44,10 @@
         - file: notebooks/EOPF_Tutorials/Sentinel-3_Patchwork_L1_OLCI_EFR_L2_SLSTR_FPR_SYN_AOD_product_format_prototype.ipynb
         - file: notebooks/STAC/STAC_EOPF_ZARR_SENTINEL.ipynb
         - file: notebooks/Sentinel-2/Sentinel-2_NDSI_Snow_Mapping.ipynb
-<<<<<<< HEAD
         - file: notebooks/Dask/Dask_Intro.ipynb
-=======
         - file: notebooks/Sentinel-2/oceanographic_wave_spectral_analysis.ipynb
         - file: notebooks/Sentinel-2/oil_spill_index.ipynb
         - file: notebooks/Sentinel-2/Potato_Field_Crop_Type.ipynb
->>>>>>> c225e44d
 
     # Gallery categories (visible in navigation)
     - file: notebooks/gallery-tutorials.md
