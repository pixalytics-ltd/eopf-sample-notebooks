--- conflicted
+++ resolved
@@ -45,10 +45,8 @@
         - file: notebooks/EOPF_Tutorials/Sentinel-1_L1_SLC_TOPSAR_product_format_prototype.ipynb
         - file: notebooks/EOPF_Tutorials/Sentinel-3_Patchwork_L1_OLCI_EFR_L2_SLSTR_FPR_SYN_AOD_product_format_prototype.ipynb
         - file: notebooks/STAC/STAC_EOPF_ZARR_SENTINEL.ipynb
-<<<<<<< HEAD
         - file: notebooks/Sentinel-2/Sentinel-2_NDSI_Snow_Mapping.ipynb
-=======
->>>>>>> 8e8b5326
+
     # Gallery categories (visible in navigation)
     - file: notebooks/gallery-sentinel.md
     - file: notebooks/gallery-topics.md
