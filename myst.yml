--- conflicted
+++ resolved
@@ -37,10 +37,7 @@
         - file: notebooks/Sentinel-2/deforestation_monitoring_zarr.ipynb
         - file: notebooks/Sentinel-2/NDVI_based_landslide_mapping.ipynb
         - file: notebooks/Sentinel-2/parcel_delineation_sentinel.ipynb
-<<<<<<< HEAD
-=======
         - file: notebooks/Sentinel-3/Regridding_Sentinel_3_SLSTR_LST.ipynb
->>>>>>> 4898ad6b
         - file: notebooks/xarray_eopf_plugin/introduction_xarray_eopf_plugin.ipynb
         - file: notebooks/xcube_eopf_plugin/introduction_xcube_eopf_plugin.ipynb
         - file: notebooks/Sentinel-1/Sentinel-1_L1_GRD_Zarr_product_exploration.ipynb
